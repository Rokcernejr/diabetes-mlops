--- conflicted
+++ resolved
@@ -1,15 +1,3 @@
-<<<<<<< HEAD
-variable "aws_region" {
-  description = "AWS region to deploy resources"
-  type        = string
-  default     = "us-east-1"
-}
-
-variable "environment" {
-  description = "Deployment environment prefix"
-  type        = string
-  default     = "prod"
-=======
 
 # variables.tf
 # This file declares all the variables used in main.tf
@@ -23,16 +11,13 @@
     condition = contains(["dev", "staging", "prod"], var.environment)
     error_message = "Environment must be one of: dev, staging, prod."
   }
->>>>>>> 178e6863
+
 }
 
 variable "vpc_cidr" {
   description = "CIDR block for the VPC"
   type        = string
   default     = "10.0.0.0/16"
-<<<<<<< HEAD
-}
-=======
   
   validation {
     condition = can(cidrhost(var.vpc_cidr, 0))
@@ -97,5 +82,4 @@
 variable "tags" {
   description = "Additional tags to apply to resources"
   type        = map(string)
-  default     = {}
->>>>>>> 178e6863
+  default     = {}