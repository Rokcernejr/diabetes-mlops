--- conflicted
+++ resolved
@@ -1,11 +1,6 @@
 from __future__ import annotations
-<<<<<<< HEAD
 from typing import List, Optional
-from pydantic import BaseModel, Field, validator
-=======
-from typing import List
 from pydantic import BaseModel, Field, field_validator
->>>>>>> 4927255f
 import pandas as pd
 
 class PredictionRequest(BaseModel):
@@ -28,65 +23,35 @@
         """Convert request to DataFrame for model prediction"""
         return pd.DataFrame([self.model_dump()])
 
-<<<<<<< HEAD
-    @validator("time_in_hospital", pre=False)
-    def validate_hospital_stay(cls, v):
-=======
     @field_validator("time_in_hospital")
     @classmethod
     def validate_hospital_stay(cls, v: int) -> int:
->>>>>>> 4927255f
         if not 1 <= v <= 14:
             raise ValueError("time_in_hospital must be between 1 and 14 days")
         return v
 
-<<<<<<< HEAD
-    @validator("num_medications", pre=False)
-    def validate_medications(cls, v):
-=======
+      
     @field_validator("num_medications")
     @classmethod
     def validate_medications(cls, v: int) -> int:
->>>>>>> 4927255f
         if not 0 <= v <= 50:
             raise ValueError("num_medications must be between 0 and 50")
         return v
 
-<<<<<<< HEAD
-    @validator("age", pre=False)
-    def validate_age_format(cls, v):
-        valid_ages = [
-            "[0-10)",
-            "[10-20)",
-            "[20-30)",
-            "[30-40)",
-            "[40-50)",
-            "[50-60)",
-            "[60-70)",
-            "[70-80)",
-            "[80-90)",
-            "[90-100)",
-=======
     @field_validator("age")
     @classmethod
     def validate_age_format(cls, v: str) -> str:
         valid_ages = [
             "[0-10)", "[10-20)", "[20-30)", "[30-40)", "[40-50)",
             "[50-60)", "[60-70)", "[70-80)", "[80-90)", "[90-100)"
->>>>>>> 4927255f
         ]
         if v not in valid_ages:
             raise ValueError(f"age must be one of: {valid_ages}")
         return v
 
-<<<<<<< HEAD
-    @validator("gender", pre=False)
-    def validate_gender(cls, v):
-=======
     @field_validator("gender")
     @classmethod
     def validate_gender(cls, v: str) -> str:
->>>>>>> 4927255f
         if v not in ["Male", "Female", "Unknown"]:
             raise ValueError("gender must be Male, Female, or Unknown")
         return v
